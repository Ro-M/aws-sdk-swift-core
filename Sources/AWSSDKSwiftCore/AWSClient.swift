--- conflicted
+++ resolved
@@ -136,7 +136,6 @@
 
 // public facing apis
 extension AWSClient {
-<<<<<<< HEAD
     
     /// send a request with an input object and return a future with an empty response
     /// - parameters:
@@ -146,10 +145,7 @@
     ///     - input: Input object
     /// - returns:
     ///     Empty Future that completes when response is received
-    public func send<Input: AWSShape>(operation operationName: String, path: String, httpMethod: String, input: Input) throws -> Future<Void> {
-=======
     public func send<Input: AWSShape>(operation operationName: String, path: String, httpMethod: String, input: Input) -> Future<Void> {
->>>>>>> 9ea19b29
 
         return signer.manageCredential().thenThrowing { _ in
                 let awsRequest = try self.createAWSRequest(
@@ -166,7 +162,6 @@
             }
     }
 
-<<<<<<< HEAD
     /// send an empty request and return a future with an empty response
     /// - parameters:
     ///     - operationName: Name of the AWS operation
@@ -174,10 +169,7 @@
     ///     - httpMethod: HTTP method to use ("GET", "PUT", "PUSH" etc)
     /// - returns:
     ///     Empty Future that completes when response is received
-    public func send(operation operationName: String, path: String, httpMethod: String) throws -> Future<Void> {
-=======
     public func send(operation operationName: String, path: String, httpMethod: String) -> Future<Void> {
->>>>>>> 9ea19b29
 
         return signer.manageCredential().thenThrowing { _ in
                 let awsRequest = try self.createAWSRequest(
@@ -193,7 +185,6 @@
             }
     }
 
-<<<<<<< HEAD
     /// send an empty request and return a future with the output object generated from the response
     /// - parameters:
     ///     - operationName: Name of the AWS operation
@@ -201,10 +192,7 @@
     ///     - httpMethod: HTTP method to use ("GET", "PUT", "PUSH" etc)
     /// - returns:
     ///     Future containing output object that completes when response is received
-    public func send<Output: AWSShape>(operation operationName: String, path: String, httpMethod: String) throws -> Future<Output> {
-=======
     public func send<Output: AWSShape>(operation operationName: String, path: String, httpMethod: String) -> Future<Output> {
->>>>>>> 9ea19b29
 
         return signer.manageCredential().thenThrowing { _ in
                 let awsRequest = try self.createAWSRequest(
@@ -220,7 +208,6 @@
             }
     }
 
-<<<<<<< HEAD
     /// send a request with an input object and return a future with the output object generated from the response
     /// - parameters:
     ///     - operationName: Name of the AWS operation
@@ -229,11 +216,7 @@
     ///     - input: Input object
     /// - returns:
     ///     Future containing output object that completes when response is received
-    public func send<Output: AWSShape, Input: AWSShape>(operation operationName: String, path: String, httpMethod: String, input: Input)
-        throws -> Future<Output> {
-=======
     public func send<Output: AWSShape, Input: AWSShape>(operation operationName: String, path: String, httpMethod: String, input: Input) -> Future<Output> {
->>>>>>> 9ea19b29
 
             return signer.manageCredential().thenThrowing { _ in
                     let awsRequest = try self.createAWSRequest(
