//
//  V4.swift
//  AWSSDKSwift
//
//  Created by Yuki Takei on 2017/03/13.
//
//

import Foundation

extension Signers {
    public final class V4 {

        public let region: Region

        public let service: String
        
        public let endpoint: String?

        let identifier = "aws4_request"

        let algorithm = "AWS4-HMAC-SHA256"

        var unsignableHeaders: [String] {
            return [
                "authorization",
                "content-type",
                "content-length",
                "user-agent",
                "presigned-expires",
                "expect",
                "x-amzn-trace-id"
            ]
        }

        var credential: CredentialProvider


        public init(region: Region, service: String, credential: CredentialProvider) {
            self.region = region
            self.service = service
            self.credential = credential
        }

        // checkCredential should be called and the future resolved
        // prior to building signedURL or signedHeaders to ensure
        // latest credentials are retreived and set
        //
        public func manageCredential() -> Future<CredentialProvider> {
            if credential.isEmpty() || credential.nearExpiration() {
                do {
                    return try MetaDataService.getCredential().map { credential in
                        self.credential = credential
                        return credential
                    }
                } catch {
                    // should not be crash
                }
            }

            return AWSClient.eventGroup.next().newSucceededFuture(result: credential)
        }

        func hexEncodedBodyHash(_ data: Data) -> String {
            if data.isEmpty && service == "s3" {
                return "UNSIGNED-PAYLOAD"
            }
            return sha256(data).hexdigest()
        }

<<<<<<< HEAD
=======
        public init(credential: CredentialProvider, region: Region, service: String, endpoint: String? = nil) {
            self.credential = credential
            self.region = region
            self.service = service
            self.endpoint = endpoint
        }

>>>>>>> adbbf017
        public func signedURL(url: URL, date: Date = Date(), expires: Int = 86400) -> URL {
            let datetime = V4.timestamp(date)
            let headers = ["Host": url.hostWithPort!]
            let bodyDigest = hexEncodedBodyHash(Data())
            let credentialForSignature = credential

            var queries = [
                URLQueryItem(name: "X-Amz-Algorithm", value: algorithm),
                URLQueryItem(name: "X-Amz-Credential", value: credentialForSignatureWithScope(credentialForSignature, datetime).replacingOccurrences(of: "/", with: "%2F")),
                URLQueryItem(name: "X-Amz-Date", value: datetime),
                URLQueryItem(name: "X-Amz-Expires", value: "\(expires)"),
                URLQueryItem(name: "X-Amz-SignedHeaders", value: "host"),
            ]

            url.query?.components(separatedBy: "&").forEach {
                var q = $0.components(separatedBy: "=")
                if q.count == 2 {
                    queries.append(URLQueryItem(name: q[0], value: q[1].addingPercentEncoding(withAllowedCharacters: .urlHostAllowed)))
                } else {
                    queries.append(URLQueryItem(name: q[0], value: nil))
                }
            }

            queries = queries.sorted { a, b in a.name < b.name }

            let url = URL(string: url.absoluteString.components(separatedBy: "?")[0]+"?"+queries.asStringForURL)!

            let sig = signature(
                url: url,
                headers: headers,
                datetime: datetime,
                method: "GET",
                bodyDigest: bodyDigest,
                credentialForSignature: credentialForSignature
            )

            return URL(string: url.absoluteString+"&X-Amz-Signature="+sig)!
        }

        public func signedHeaders(url: URL, headers: [String: String], method: String, date: Date = Date(), bodyData: Data) -> [String: String] {
            let datetime = V4.timestamp(date)
            let bodyDigest = hexEncodedBodyHash(bodyData)
            let credentialForSignature = credential

            var headersForSign = [
                "x-amz-content-sha256": hexEncodedBodyHash(bodyData),
                "x-amz-date": datetime,
                "Host": url.hostWithPort!,
            ]

            for header in headers {
                if unsignableHeaders.contains(header.key.lowercased()) { continue }
                headersForSign[header.key] = header.value
            }

            headersForSign["Authorization"] = authorization(
                url: url,
                headers: headersForSign,
                datetime: datetime,
                method: method,
                bodyDigest: bodyDigest,
                credentialForSignature: credentialForSignature
            )

            if let token = credentialForSignature.sessionToken {
                headersForSign["x-amz-security-token"] = token
            }

            return headersForSign
        }

        static func timestamp(_ date: Date) -> String {
            let formatter = DateFormatter()
            formatter.dateFormat = "yyyyMMdd'T'HHmmss'Z'"
            formatter.timeZone = TimeZone(abbreviation: "UTC")
            formatter.locale = Locale(identifier: "en_US_POSIX")
            return formatter.string(from: date)
        }

<<<<<<< HEAD
=======
        func getCredential() -> CredentialProvider {
            if endpoint == nil && (credential.isEmpty() || credential.nearExpiration()) {
                do {
                    self.credential = try MetaDataService.getCredential()
                } catch {
                    // should not be crash
                }
            }
            return credential
        }

>>>>>>> adbbf017
        func authorization(url: URL, headers: [String: String], datetime: String, method: String, bodyDigest: String, credentialForSignature: CredentialProvider) -> String {
            let cred = credentialForSignatureWithScope(credentialForSignature, datetime)
            let shead = signedHeaders(headers)

            let sig = signature(
                url: url,
                headers: headers,
                datetime: datetime,
                method: method,
                bodyDigest: bodyDigest,
                credentialForSignature: credentialForSignature
            )

            return [
                "AWS4-HMAC-SHA256 Credential=\(cred)",
                "SignedHeaders=\(shead)",
                "Signature=\(sig)",
            ].joined(separator: ", ")
        }

        func credentialForSignatureWithScope(_ credentialForSignature: CredentialProvider, _ datetime: String) -> String {
            return "\(credentialForSignature.accessKeyId)/\(credentialScope(datetime))"
        }

        func signedHeaders(_ headers: [String:String]) -> String {
            var list = Array(headers.keys).map { $0.lowercased() }.sorted()
            if let index = list.index(of: "authorization") {
                list.remove(at: index)
            }
            return list.joined(separator: ";")
        }

        func canonicalHeaders(_ headers: [String: String]) -> String {
            var list = [String]()
            let keys = Array(headers.keys).sorted()

            for key in keys {
                if key.caseInsensitiveCompare("authorization") != ComparisonResult.orderedSame {
                    list.append("\(key.lowercased()):\(headers[key]!)")
                }
            }
            return list.joined(separator: "\n")
        }

        func signature(url: URL, headers: [String: String], datetime: String, method: String, bodyDigest: String, credentialForSignature: CredentialProvider) -> String {
            let secretAccessKey = "AWS4\(credentialForSignature.secretAccessKey)"

            let secretBytes = Array(secretAccessKey.utf8)
            let date = hmac(
                string: String(datetime.prefix(upTo: datetime.index(datetime.startIndex, offsetBy: 8))),
                key: secretBytes
            )
            let region = hmac(string: self.region.rawValue, key: date)
            let service = hmac(string: self.service, key: region)
            let string = stringToSign(
                url: url,
                headers: headers,
                datetime: datetime,
                method: method,
                bodyDigest: bodyDigest
            )

            return hmac(string: string, key: hmac(string: identifier, key: service)).hexdigest()
        }

        func credentialScope(_ datetime: String) -> String {
            return [
                String(datetime.prefix(upTo: datetime.index(datetime.startIndex, offsetBy: 8))),
                region.rawValue,
                service,
                identifier
            ].joined(separator: "/")
        }

        func stringToSign(url: URL, headers: [String: String], datetime: String, method: String, bodyDigest: String) -> String {
            let canonicalRequestString = canonicalRequest(
                url: URLComponents(url: url, resolvingAgainstBaseURL: true)!,
                headers: headers,
                method: method,
                bodyDigest: bodyDigest
            )

            var canonicalRequestBytes = Array(canonicalRequestString.utf8)

            return [
                "AWS4-HMAC-SHA256",
                datetime,
                credentialScope(datetime),
                sha256(&canonicalRequestBytes).hexdigest(),
            ].joined(separator: "\n")
        }

        func canonicalRequest(url: URLComponents, headers: [String: String], method: String, bodyDigest: String) -> String {
            return [
                method,
                V4.awsUriEncode(url.path, encodeSlash: false),
                url.percentEncodedQuery ?? "",
                "\(canonicalHeaders(headers))\n",
                signedHeaders(headers),
                bodyDigest
            ].joined(separator: "\n")
        }

        private static let awsUriAllowed: [String] = [
            "_", "-", "~", ".",
            "0", "1", "2", "3", "4", "5", "6", "7", "8", "9",
            "A", "B", "C", "D", "E", "F", "G", "H", "I", "J", "K", "L", "M", "N", "O", "P", "Q", "R", "S", "T", "U", "V", "W", "X", "Y", "Z",
            "a", "b", "c", "d", "e", "f", "g", "h", "i", "j", "k", "l", "m", "n", "o", "p", "q", "r", "s", "t", "u", "v", "w", "x", "y", "z"
        ]

        private static let awsUriAllowedUTF8: Set<UTF8.CodeUnit> = Set<UTF8.CodeUnit>(awsUriAllowed.map { $0.utf8[$0.startIndex] })

        /// Encode URI according to https://docs.aws.amazon.com/AmazonS3/latest/API/sig-v4-header-based-auth.html
        class func awsUriEncode(_ str: String, encodeSlash: Bool = true) -> String {
            var result = ""
            for char in str.utf8 {
                let charStr = String(UnicodeScalar(char))
                if awsUriAllowedUTF8.contains(char) {
                    result.append(charStr)
                } else if charStr == "/" {
                    result.append(encodeSlash ? "%2F" : charStr)
                } else {
                    result.append("%")
                    result.append(String(format:"%02X", char))
                }
            }
            return result
        }
    }
}

extension Collection where Iterator.Element == URLQueryItem {
    var asStringForURL: String {
        return self.compactMap({ "\($0.name)=\($0.value ?? "")" }).joined(separator: "&")
    }
}<|MERGE_RESOLUTION|>--- conflicted
+++ resolved
@@ -14,7 +14,7 @@
         public let region: Region
 
         public let service: String
-        
+
         public let endpoint: String?
 
         let identifier = "aws4_request"
@@ -36,10 +36,11 @@
         var credential: CredentialProvider
 
 
-        public init(region: Region, service: String, credential: CredentialProvider) {
+        public init(credential: CredentialProvider, region: Region, service: String, endpoint: String?) {
             self.region = region
             self.service = service
             self.credential = credential
+            self.endpoint = endpoint
         }
 
         // checkCredential should be called and the future resolved
@@ -68,16 +69,6 @@
             return sha256(data).hexdigest()
         }
 
-<<<<<<< HEAD
-=======
-        public init(credential: CredentialProvider, region: Region, service: String, endpoint: String? = nil) {
-            self.credential = credential
-            self.region = region
-            self.service = service
-            self.endpoint = endpoint
-        }
-
->>>>>>> adbbf017
         public func signedURL(url: URL, date: Date = Date(), expires: Int = 86400) -> URL {
             let datetime = V4.timestamp(date)
             let headers = ["Host": url.hostWithPort!]
@@ -157,20 +148,6 @@
             return formatter.string(from: date)
         }
 
-<<<<<<< HEAD
-=======
-        func getCredential() -> CredentialProvider {
-            if endpoint == nil && (credential.isEmpty() || credential.nearExpiration()) {
-                do {
-                    self.credential = try MetaDataService.getCredential()
-                } catch {
-                    // should not be crash
-                }
-            }
-            return credential
-        }
-
->>>>>>> adbbf017
         func authorization(url: URL, headers: [String: String], datetime: String, method: String, bodyDigest: String, credentialForSignature: CredentialProvider) -> String {
             let cred = credentialForSignatureWithScope(credentialForSignature, datetime)
             let shead = signedHeaders(headers)
