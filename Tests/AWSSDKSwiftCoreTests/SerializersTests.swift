--- conflicted
+++ resolved
@@ -13,7 +13,7 @@
 class SerializersTests: XCTestCase {
 
     struct Numbers : AWSShape {
-        
+
         init(bool:Bool, integer:Int, float:Float, double:Double, intEnum:IntEnum) {
             self.bool = bool
             self.integer = integer
@@ -25,7 +25,7 @@
             self.int32 = 7
             self.uint64 = 90
         }
-        
+
         enum IntEnum : Int, Codable {
             case first
             case second
@@ -125,7 +125,6 @@
         XCTAssertEqual(xmlToTest, xml)
     }
 
-<<<<<<< HEAD
     func testDecodeFail() {
         let missingNative = "<Numbers><b>true</b><i>45</i><s>3.4</s><d>7.89234</d><enum>1</enum><int8>4</int8><uint16>5</uint16><int32>7</int32></Numbers>"
         let missingEnum = "<Numbers><b>true</b><i>45</i><s>3.4</s><d>7.89234</d></Numbers>"
@@ -149,31 +148,6 @@
             XCTAssertNotNil(xmlDocument.rootElement())
             let result3 = try? AWSXMLDecoder().decode(StringShape.self, from: xmlDocument.rootElement()!)
             XCTAssertNil(result3)
-=======
-        // order of the StructureWithMember dictionary does not matter
-        //
-        let valid1 = "<memberKey>memberValue</memberKey><memberKey2>memberValue2</memberKey2>"
-        let valid2 = "<memberKey2>memberValue2</memberKey2><memberKey>memberValue</memberKey>"
-
-        let validMatrix = [
-            [valid1, valid1, valid1],
-            [valid1, valid1, valid2],
-            [valid1, valid2, valid1],
-            [valid1, valid2, valid2],
-            [valid2, valid1, valid1],
-            [valid2, valid1, valid2],
-            [valid2, valid2, valid1],
-            [valid2, valid2, valid2]
-        ]
-
-        var validSerialized: [String] = []
-
-        for el in validMatrix {
-            let memberXMLString = memberXML(el[0], el[1], el[2])
-            let valid = "<A url=\"https://example.com\"><Structure><A>1</A><B>1</B><B>2</B><C><key>value</key></C></Structure><DList><Value>world</Value></DList><CList><Value>hello</Value></CList><Array>foo</Array><Array>bar</Array>\(memberXMLString)</A>"
-            validSerialized.append(valid)
-        }
->>>>>>> c1647a7f
 
             xmlDocument = try XMLDocument(data: missingShape.data(using: .utf8)!)
             XCTAssertNotNil(xmlDocument.rootElement())
@@ -184,17 +158,17 @@
             XCTAssertNotNil(xmlDocument.rootElement())
             let result5 = try? AWSXMLDecoder().decode(Dictionaries.self, from: xmlDocument.rootElement()!)
             XCTAssertNil(result5)
-            
+
             xmlDocument = try XMLDocument(data: notANumber.data(using: .utf8)!)
             XCTAssertNotNil(xmlDocument.rootElement())
             let result6 = try? AWSXMLDecoder().decode(Dictionaries.self, from: xmlDocument.rootElement()!)
             XCTAssertNil(result6)
-            
-        } catch {
-            XCTFail(error.localizedDescription)
-        }
-    }
-    
+
+        } catch {
+            XCTFail(error.localizedDescription)
+        }
+    }
+
     func testDecodeExpandedContainers() {
         struct Shape : Codable {
             let array : [Int]
@@ -204,37 +178,23 @@
         do {
             let xmlDocument = try XMLDocument(data: xmldata.data(using: .utf8)!)
             let rootElement = xmlDocument.rootElement()
-            
+
             XCTAssertNotNil(rootElement)
 
-<<<<<<< HEAD
             let shape = try AWSXMLDecoder().decode(Shape.self, from: rootElement!)
-            
+
             XCTAssertEqual(shape.array[0], 3)
             XCTAssertEqual(shape.dictionary["two"], 2)
         } catch {
             XCTFail(error.localizedDescription)
         }
     }
-    
+
     func testEncodeDecodeXML() {
         do {
             let xml = try AWSXMLEncoder().encode(testShape)
             let testShape2 = try AWSXMLDecoder().decode(Shape.self, from:xml)
             let xml2 = try AWSXMLEncoder().encode(testShape2)
-=======
-    fileprivate func memberXML(_ s1: String, _ s2: String, _ s3: String) -> String {
-        return "<StructureWithMember><Member>\(s1)</Member></StructureWithMember><StructureWithMembers><Member>\(s2)</Member><Member>\(s3)</Member></StructureWithMembers>"
-    }
-
-    func testSerializeToDictionaryAndJSON() {
-        let node = try! AWSShapeEncoder().encodeToXMLNode(A())
-        let json = XMLNodeSerializer(node: node).serializeToJSON()
-        let json_data = json.data(using: .utf8)!
-        let dict = try! JSONSerializer().serializeToDictionary(json_data)
-        let jsonObect = try! JSONSerialization.jsonObject(with: json_data, options: []) as! [String: Any]
-        XCTAssertEqual(dict.count, jsonObect.count)
->>>>>>> c1647a7f
 
             XCTAssertEqual(xml.xmlString, xml2.xmlString)
         } catch {
